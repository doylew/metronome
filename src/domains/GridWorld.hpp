--- conflicted
+++ resolved
@@ -115,7 +115,6 @@
         int currentHeight = 0;
         int currentWidth = 0;
         std::string line;
-<<<<<<< HEAD
         char *end;
         getline(input, line); // get the width
         std::stringstream convertWidth(line);
@@ -126,20 +125,6 @@
         getline(input, line); // get the height
         if(std::strtol(line.c_str(), &end, 10)== 0 ) {
             throw MetronomeException("GridWorld second line must be a number.");
-=======
-        try {
-            getline(input, line); // get the width
-            std::stringstream convertWidth(line);
-            std::cout << line << std::endl;
-            convertWidth >> this->width;
-            getline(input, line); // get the height
-            std::stringstream convertHeight(line);
-            std::cout << line << std::endl;
-            convertHeight >> this->height;
-        } catch (__exception& exception) {
-            LOG(ERROR) << exception.name << std::endl;
-            throw MetronomeException("");
->>>>>>> dc516d3c
         }
         std::stringstream convertHeight(line);
         convertHeight >> this->height;
@@ -158,10 +143,6 @@
                 }
                 ++currentWidth; // at the end of the character parse move along
             }
-<<<<<<< HEAD
-=======
-
->>>>>>> dc516d3c
             if (currentWidth != this->width) {
                 throw MetronomeException("GridWorld is not complete. Width doesn't match input configuration.");
             }
@@ -176,22 +157,9 @@
             if (this->startLocation == State::newState(-1, -1)) {
                 throw MetronomeException("Unknown start location. Start location is not defined.");
             }
-<<<<<<< HEAD
             else {
-                 throw MetronomeException("Unknown goal location. Goal location is not defined.");
-            }
-=======
-            if (this->startLocation == State::newState(-1, -1) || this->goalLocation == State::newState(-1, -1)) {
-                if (this->startLocation == State::newState(-1, -1)) {
-                    throw MetronomeException("Unknown start location. Start location is not defined.");
-                } else {
-                    throw MetronomeException("Unknown goal location. Goal location is not defined.");
-                }
-            }
-        } catch (MetronomeException& metronomeException) {
-            LOG(ERROR) << metronomeException.what() << std::endl;
-            throw MetronomeException("");
->>>>>>> dc516d3c
+                throw MetronomeException("Unknown goal location. Goal location is not defined.");
+            }
         }
     }
     /*
