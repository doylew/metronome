#ifndef VACUUM_WORLD_HPP
#define VACUUM_WORLD_HPP

#include "SuccessorBundle.hpp"
#include <boost/assert.hpp>
#include <cstdlib>
#include <experiment/Configuration.hpp>
#include <functional>
#include <util/Hasher.hpp>
#include <vector>

/*
 * NOTE: currently VWorld operates as GWorld
 * its assumed there is only one dirty cell
 * just for simplicity and getting stuff working
 */
namespace metronome {
class GridWorld {
public:
    /*
     * State <- location of the agent as a pair
     * Action <- value representing the action taken {N,S,E,W,V} = {0,1,2,3,4}
     * Cost <- value for taking action from a state
     */
    class Action {
    private:
        unsigned int value;

    public:
        Action() : value(0) {
        }
        Action(unsigned int v) : value(v) {
        }
        constexpr char toString() const {
            if (value == 1) {
                return 'N';
            } else if (value == 2) {
                return 'S';
            } else if (value == 3) {
                return 'E';
            } else if (value == 4) {
                return 'W';
            } else if (value == 5) {
                return 'V';
            } else {
                return '~';
            }
        }
        /*constexpr unsigned int getValue() {
            return value;
        }
        void setValue(const unsigned int toSet) {
            value = toSet;
        }*/
    };
    typedef unsigned long Cost;
    class State {
    private:
        unsigned int x;
        unsigned int y;
        //        unsigned long cost;
        //        GridWorld::Action action;

        friend void swap(State& first, State& second) {
            using std::swap;
            swap(first.x, second.x);
            swap(first.y, second.y);
        }

        State(unsigned int x, unsigned int y, unsigned int a) : x(x), y(y) {
        }

    public:
        State& operator=(State toCopy) {
            swap(*this, toCopy);
            return *this;
        }

        static const State newState(unsigned int x, unsigned int y, unsigned int a = 0) {
            return State(x, y, a);
        }
        const unsigned int getX() const {
            const unsigned int ret = x;
            return ret;
        }
        const unsigned int getY() const {
            const unsigned int ret = y;
            return ret;
        }
        std::size_t hash() const {
            return x + 0x9e3779b9 + (y << 6) + (y >> 2);
        }
        bool operator==(const State& state) const {
            return x == state.x && y == state.y;
        }
    };

private:
    /*
     * maxActions <- maximum number of actions
     * width/height <- internal size representation of world
     * blockedCells <- stores locations of the objects in world
     * dirtyCells <- stores locations of dirt in the world
     * startLocation <- where the agent begins
     * goalLocation <- where the agent needs to end up
     * initalAmountDirty <- how many cells are dirty
     * initialCost <- constant cost value
     * obstacles <- stores references to obstacles
     */
    const unsigned int maxActions = 5;
    unsigned int width;
    unsigned int height;
    std::vector<State> blockedCells;
    std::vector<State> dirtyCells;
    State startLocation = State::newState(0, 0, 0);
    State goalLocation = State::newState(4, 4, 0);
    unsigned int initialAmountDirty = 1;
    const unsigned long initialCost = 1;
    // std::unordered_map<State, State*, typename metronome::Hasher<State>> nodes{};

    /*
      * Given a state and action pair give the cost
      * for taking the action in the state
      * TODO: make it take a cost function instead of constant


    const Cost getCost(const State& s, const Action& a) {
        return initialCost;
    }

    const Action randomAction() {
        return Action(rand() & maxActions);
    }

     TODO: make allow more than one dirty cell
    const bool addDirtyCell(const State& toAdd) {
        if (isLegalLocation(toAdd)) {
            dirtyCells.push_back(toAdd);
            return true;
        }
        return false;
    }
     */

public:
<<<<<<< HEAD
    GridWorld(const Configuration& config, std::istream& input) {
        this->startLocation = State::newState(0, 0, 0);
        this->goalLocation = State::newState(4, 4, 0);
        this->width = 5;
        this->height = 5;
=======
    GridWorld(const Configuration& config, std::fstream& input) {
>>>>>>> 7983df33
        this->blockedCells = std::vector<State>{};
        int currentHeight = 0;
        int currentWidth = 0;
        std::string line;
        if (input.is_open()) {
          getline(input, line); // get the height
          std::stringstream convertHeight(line); 
          convertHeight >> this->height;
          getline(input, line); //get the width
          std::stringstream convertWidth(line);
          convertWidth >> this->width;
          while ( getline (input, line) ) {
            for ( auto it = line.cbegin(); it != line.cend(); ++it) {
              if(*it == '@') { // find the start location
                this->startLocation = State::newState(currentWidth, currentHeight, 0);
              }
              else if(*it == '*') {  //find the goal location
                this->goalLocation = State::newState(currentWidth, currentHeight, 0); 
              }
              else if(*it == '#') { //store the objects
                State object = State::newState(currentWidth,currentHeight, 0);
                this->blockedCells.push_back(object);
              }
              else {
                //its an open cell nothing needs to be done
              }
              ++currentWidth; // at the end of the character parse move along
            } 
            currentWidth = 0; //restart character parse at beginning of line
            ++currentHeight; //move down one line in charadter parse
          }
          input.close();
        }    
        //this->startLocation = State::newState(0, 0, 0);
        //this->goalLocation = State::newState(4, 4, 0);
        //this->width = 5;
        //this->height = 5;
    }
    GridWorld(State start = State::newState(0, 0, 0), State goal = State::newState(4, 4, 0), unsigned int width = 5,
            unsigned int height = 5, std::vector<State> objectStates = std::vector<State>{})
            : width(width), height(height), blockedCells(objectStates), startLocation(start), goalLocation(goal) {
    }

    /*
     * Calculate the transition state given
     * a state and action pair
     * TODO: make allow more than one dirty cell
     */
    const State transition(const State& s, const Action& a) const {
        if (a.toString() == 'N') {
            State n = s.newState(s.getX(), s.getY() - 1, 0);
            if (isLegalLocation(n)) {
                return n;
            }
        } else if (a.toString() == 'E') {
            State n = s.newState(s.getX() + 1, s.getY(), 1);
            if (isLegalLocation(n)) {
                return n;
            }
        } else if (a.toString() == 'S') {
            State n = s.newState(s.getX(), s.getY() + 1, 2);
            if (isLegalLocation(n)) {
                return n;
            }
        } else if (a.toString() == 'W') {
            State n = s.newState(s.getX() - 1, s.getY(), 3);
            if (isLegalLocation(n)) {
                return n;
            }
        }
        return s;
    }

    std::pair<unsigned int, unsigned int> randomLocation() {
        unsigned int x = rand() % width;
        unsigned int y = rand() % height;

        return std::pair<unsigned int, unsigned int>{x, y};
    }

    const bool isGoal(const State& location) const {
        return location.getX() == goalLocation.getX() && location.getY() == goalLocation.getY();
    }

    const bool inBlockedCells(const State& location) const {
        for (auto it = blockedCells.cbegin(); it != blockedCells.cend(); ++it) {
            if (it->getX() == location.getX() && it->getY() == location.getY()) {
                return true;
            }
        }
        return false;
    }

    const bool isLegalLocation(const State& location) const {
        return location.getX() < width && location.getY() < height && !inBlockedCells(location);
    }

    void setWidth(unsigned int newWidth) {
        width = newWidth;
    }

    void setHeight(unsigned int newHeight) {
        height = newHeight;
    }

    const int getWidth() {
        return width;
    }

    const int getHeight() {
        return height;
    }

    const bool addBlockedCell(const State& toAdd) {
        if (isLegalLocation(toAdd)) {
            blockedCells.push_back(toAdd);
            return true;
        }
        return false;
    }

    const std::vector<State>::size_type getNumberBlockedCells() {
        return blockedCells.size();
    }

    const std::vector<State>::size_type getNumberDirtyCells() {
        // return dirtyCells.size();
        return initialAmountDirty;
    }

    const State getStartState() const {
        return startLocation;
    }

    const bool isStart(const State& state) const {
        return state.getX() == startLocation.getX() && state.getY() == startLocation.getY();
    }

    Cost heuristic(const State& state) const {
        Cost manhattenDistance = 0;

        Cost horizontalDistance = this->goalLocation.getX() - state.getX();
        Cost verticalDistance = this->goalLocation.getY() - state.getY();

        manhattenDistance = horizontalDistance + verticalDistance;

        return manhattenDistance;
    }

    std::vector<SuccessorBundle<GridWorld>> successors(State state) const {
        std::vector<SuccessorBundle<GridWorld>> successors;

        unsigned int actions[] = {1, 2, 3, 4, 5};

        for (auto a : actions) {
            State newState = this->transition(state, Action(a));
            successors.push_back(SuccessorBundle<GridWorld>{newState, a, this->initialCost});
        }

        return successors;
    }
};
}
#endif<|MERGE_RESOLUTION|>--- conflicted
+++ resolved
@@ -143,22 +143,14 @@
      */
 
 public:
-<<<<<<< HEAD
     GridWorld(const Configuration& config, std::istream& input) {
-        this->startLocation = State::newState(0, 0, 0);
-        this->goalLocation = State::newState(4, 4, 0);
-        this->width = 5;
-        this->height = 5;
-=======
-    GridWorld(const Configuration& config, std::fstream& input) {
->>>>>>> 7983df33
         this->blockedCells = std::vector<State>{};
         int currentHeight = 0;
         int currentWidth = 0;
         std::string line;
         if (input.is_open()) {
           getline(input, line); // get the height
-          std::stringstream convertHeight(line); 
+          std::stringstream convertHeight(line);
           convertHeight >> this->height;
           getline(input, line); //get the width
           std::stringstream convertWidth(line);
@@ -169,7 +161,7 @@
                 this->startLocation = State::newState(currentWidth, currentHeight, 0);
               }
               else if(*it == '*') {  //find the goal location
-                this->goalLocation = State::newState(currentWidth, currentHeight, 0); 
+                this->goalLocation = State::newState(currentWidth, currentHeight, 0);
               }
               else if(*it == '#') { //store the objects
                 State object = State::newState(currentWidth,currentHeight, 0);
@@ -179,12 +171,12 @@
                 //its an open cell nothing needs to be done
               }
               ++currentWidth; // at the end of the character parse move along
-            } 
+            }
             currentWidth = 0; //restart character parse at beginning of line
             ++currentHeight; //move down one line in charadter parse
           }
           input.close();
-        }    
+        }
         //this->startLocation = State::newState(0, 0, 0);
         //this->goalLocation = State::newState(4, 4, 0);
         //this->width = 5;
