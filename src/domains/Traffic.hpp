--- conflicted
+++ resolved
@@ -39,19 +39,11 @@
             }
         }
 
-<<<<<<< HEAD
-        bool operator==(const Action& rhs) const {
-            return value == rhs.value;
-        }
-
-        bool operator!=(const Action& rhs) const {
-=======
         bool operator==(const Action &rhs) const {
             return value == rhs.value;
         }
 
         bool operator!=(const Action &rhs) const {
->>>>>>> 8b3dc98a
             return !(rhs == *this);
         }
 
@@ -454,7 +446,7 @@
      * width <- how wide the world is
      * height <- how tall the world is
      * obstacleIndices <- where the obstacles are using direct addressing *NOTE: vector is a container for a
-     * bunkerIndices <- where the bunkers are using direct addressing      *NOTE: dynamic table!!!!!!!!!!!!!!
+     * bunkerIndices <- where the bunkers are using direct addressing      *NOTE: dynamic array!!!!!!!!!!!!!!
      * obstacles <- bit vector using direct addressing of the obstacles
      * bunkers <- bit vector using direct addressing of the bunkers ** NOTE: are these redundant?***
      * startLocation <- where the agent starts
