--- conflicted
+++ resolved
@@ -116,7 +116,6 @@
         const Cost actionCost;
     };
 
-<<<<<<< HEAD
     void sweepBackSafety() {
         for (auto it = safeNodes.begin(); it != safeNodes.end(); ++it) {
             Node* currentSafeNode = *it;
@@ -127,10 +126,7 @@
         }
     }
 
-    void learn(const TerminationChecker terminationChecker) {
-=======
     void learn(const TerminationChecker& terminationChecker) {
->>>>>>> 3b82b205
         ++iterationCounter;
 
         // Reorder the open list based on the heuristic values
