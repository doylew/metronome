cmake_minimum_required(VERSION 3.2)
project(Metronome)

set(CMAKE_CXX_FLAGS "${CMAKE_CXX_FLAGS} -std=c++14")

set(SOURCE_FILES
        src/main.cpp
        src/algorithms/AStar.hpp
        src/algorithms/LssLrtaStar.hpp
        src/domains/GridWorld.hpp
        src/utils/PriorityQueue.hpp
        src/utils/Hasher.hpp
        src/domains/TestDomain.hpp
        src/domains/SuccessorBundle.hpp
        src/experiment/termination/TimeTerminationChecker.hpp
        src/domains/Vehicle.hpp
        src/algorithms/Planner.hpp
        src/experiment/PlanManager.hpp
        src/experiment/OfflinePlanManager.hpp
        src/experiment/RealTimePlanManager.hpp
        src/experiment/Configuration.hpp
        src/experiment/Result.hpp
        src/experiment/ConfigurationExecutor.hpp
<<<<<<< HEAD
        src/MetronomeException.hpp src/utils/Visualizer.hpp)
=======
        src/MetronomeException.hpp src/algorithms/OfflinePlanner.hpp src/algorithms/OnlinePlanner.hpp)
>>>>>>> 7e0128fe

set(TEST_FILES
        test/test.cpp
        test/utils/PriorityQueueTest.hpp
        test/domains/GridWorldTest.hpp
        test/algorithms/AStarTest.hpp
        test/algorithms/LssLrtaStarTest.hpp
        src/utils/TimeMeasurement.hpp
        test/experiment/TimeTerminationCheckerTest.hpp test/domains/VehicleTest.hpp)

add_executable(Metronome ${SOURCE_FILES} src/utils/Visualizer.hpp)
add_executable(MetronomeTest ${TEST_FILES} test/domains/VehicleTest.hpp)

find_package(Boost 1.55.0 COMPONENTS thread system REQUIRED)

include_directories(
        ${Boost_INCLUDE_DIRS}
        ${Boost_LIBRARY_DIRS}
        dependencies
        src
)

target_link_libraries(Metronome ${Boost_LIBRARIES})
target_link_libraries(MetronomeTest ${Boost_LIBRARIES})<|MERGE_RESOLUTION|>--- conflicted
+++ resolved
@@ -21,11 +21,8 @@
         src/experiment/Configuration.hpp
         src/experiment/Result.hpp
         src/experiment/ConfigurationExecutor.hpp
-<<<<<<< HEAD
-        src/MetronomeException.hpp src/utils/Visualizer.hpp)
-=======
-        src/MetronomeException.hpp src/algorithms/OfflinePlanner.hpp src/algorithms/OnlinePlanner.hpp)
->>>>>>> 7e0128fe
+        src/MetronomeException.hpp src/utils/Visualizer.hpp
+        src/algorithms/OfflinePlanner.hpp src/algorithms/OnlinePlanner.hpp)
 
 set(TEST_FILES
         test/test.cpp
