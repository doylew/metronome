--- conflicted
+++ resolved
@@ -25,11 +25,7 @@
         src/experiment/Result.hpp
         src/experiment/ConfigurationExecutor.hpp
         src/MetronomeException.hpp src/utils/Visualizer.hpp
-<<<<<<< HEAD
-        src/utils/PointTuple.hpp)
-=======
-        src/algorithms/OfflinePlanner.hpp src/algorithms/OnlinePlanner.hpp src/utils/Location2D.hpp)
->>>>>>> a1228d78
+        src/utils/Location2D.hpp)
 
 set(TEST_FILES
         test/test.cpp
