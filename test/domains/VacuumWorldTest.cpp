#include "domains/VacuumWorld.hpp"
#include "catch.hpp"
#include "easylogging++.h"

namespace {

TEST_CASE("VacuumWorld creation", "[VacuumWorld]") {
    VacuumWorld vacuumWorld;

<<<<<<< HEAD
    REQUIRE(vacuumWorld.getWidth() == 5);
    REQUIRE(vacuumWorld.getHeight() == 5);
=======
    REQUIRE(vacuumWorld.getWidth() == 0);
    REQUIRE(vacuumWorld.getHeight() == 0);
>>>>>>> 0c443fc8
}

TEST_CASE("VacuumWorld::State = operator", "[VacuumWorld]") {
    VacuumWorld::State s = VacuumWorld::State::newState(0, 0);
    VacuumWorld::State t = VacuumWorld::State::newState(9, 9);

    REQUIRE(s.getX() == 0);
    REQUIRE(s.getY() == 0);
    REQUIRE(t.getX() == 9);
    REQUIRE(t.getY() == 9);
<<<<<<< HEAD

    s = t;

=======

    s = t;

>>>>>>> 0c443fc8
    REQUIRE(s.getX() == 9);
    REQUIRE(s.getY() == 9);
}

TEST_CASE("VacuumWorld setting variables", "[VacuumWorld]") {
    VacuumWorld vacuumWorld;

    vacuumWorld.setWidth(10);
    vacuumWorld.setHeight(13);
    REQUIRE(vacuumWorld.getWidth() == 10);
    REQUIRE(vacuumWorld.getHeight() == 13);

    VacuumWorld::State pair1 = VacuumWorld::State::newState(3, 5);
    VacuumWorld::State pair2 = VacuumWorld::State::newState(1, 3);
    REQUIRE(vacuumWorld.getNumberBlockedCells() == 0);
<<<<<<< HEAD
    REQUIRE(vacuumWorld.getNumberDirtyCells() == 1);
=======
    REQUIRE(vacuumWorld.getNumberDirtyCells() == 0);
>>>>>>> 0c443fc8
    REQUIRE(vacuumWorld.getStartLocation().getX() == 0);
    REQUIRE(vacuumWorld.getStartLocation().getY() == 0);

    REQUIRE(pair1.getX() == 3);
    REQUIRE(pair1.getY() == 5);
    REQUIRE(pair2.getX() == 1);
    REQUIRE(pair2.getY() == 3);

    REQUIRE(vacuumWorld.changeStartLocation(pair1));
    REQUIRE(vacuumWorld.getStartLocation().getX() == 3);
    REQUIRE(vacuumWorld.getStartLocation().getY() == 5);

    REQUIRE(vacuumWorld.changeStartLocation(pair2));
    REQUIRE(vacuumWorld.getStartLocation().getX() == 1);
    REQUIRE(vacuumWorld.getStartLocation().getY() == 3);
}

TEST_CASE("VacuumWorld getters", "[VacuumWorld]") {
    VacuumWorld vacuumWorld;

    vacuumWorld.setWidth(13);
    vacuumWorld.setHeight(9);

    for (int i = 0; i < 10; i++) {
        std::pair<unsigned int, unsigned int> q = vacuumWorld.randomLocation();
        VacuumWorld::State _t = VacuumWorld::State::newState(q.first, q.second);

        LOG(INFO) << "R_LOC: " << _t.getX() << " " << _t.getY() << std::endl;
        REQUIRE(vacuumWorld.isLegalLocation(_t));
    }
}
}<|MERGE_RESOLUTION|>--- conflicted
+++ resolved
@@ -1,19 +1,14 @@
-#include "domains/VacuumWorld.hpp"
 #include "catch.hpp"
 #include "easylogging++.h"
+#include "domains/VacuumWorld.hpp"
 
 namespace {
 
 TEST_CASE("VacuumWorld creation", "[VacuumWorld]") {
     VacuumWorld vacuumWorld;
 
-<<<<<<< HEAD
-    REQUIRE(vacuumWorld.getWidth() == 5);
-    REQUIRE(vacuumWorld.getHeight() == 5);
-=======
     REQUIRE(vacuumWorld.getWidth() == 0);
     REQUIRE(vacuumWorld.getHeight() == 0);
->>>>>>> 0c443fc8
 }
 
 TEST_CASE("VacuumWorld::State = operator", "[VacuumWorld]") {
@@ -24,15 +19,9 @@
     REQUIRE(s.getY() == 0);
     REQUIRE(t.getX() == 9);
     REQUIRE(t.getY() == 9);
-<<<<<<< HEAD
 
     s = t;
 
-=======
-
-    s = t;
-
->>>>>>> 0c443fc8
     REQUIRE(s.getX() == 9);
     REQUIRE(s.getY() == 9);
 }
@@ -48,11 +37,7 @@
     VacuumWorld::State pair1 = VacuumWorld::State::newState(3, 5);
     VacuumWorld::State pair2 = VacuumWorld::State::newState(1, 3);
     REQUIRE(vacuumWorld.getNumberBlockedCells() == 0);
-<<<<<<< HEAD
-    REQUIRE(vacuumWorld.getNumberDirtyCells() == 1);
-=======
     REQUIRE(vacuumWorld.getNumberDirtyCells() == 0);
->>>>>>> 0c443fc8
     REQUIRE(vacuumWorld.getStartLocation().getX() == 0);
     REQUIRE(vacuumWorld.getStartLocation().getY() == 0);
 
@@ -76,9 +61,9 @@
     vacuumWorld.setWidth(13);
     vacuumWorld.setHeight(9);
 
-    for (int i = 0; i < 10; i++) {
-        std::pair<unsigned int, unsigned int> q = vacuumWorld.randomLocation();
-        VacuumWorld::State _t = VacuumWorld::State::newState(q.first, q.second);
+  for (int i = 0; i < 10; i++) {
+    std::pair<unsigned int,unsigned int> q = vacuumWorld.randomLocation();
+    VacuumWorld::State _t = VacuumWorld::State::newState(q.first,q.second);
 
         LOG(INFO) << "R_LOC: " << _t.getX() << " " << _t.getY() << std::endl;
         REQUIRE(vacuumWorld.isLegalLocation(_t));
